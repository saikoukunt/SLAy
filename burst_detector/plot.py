--- conflicted
+++ resolved
@@ -23,11 +23,6 @@
     nchan: int = 20,
     start: int = 10,
     stop: int = 60,
-<<<<<<< HEAD
-=======
-    window_size: float = 0.102,
-    bin_size: float = 0.001,
->>>>>>> d2fdb7b0
 ) -> None:
     """
     Plot the merges by generating waveform and correlation plots.
@@ -41,11 +36,6 @@
         nchan (int, optional): Number of channels. Defaults to 20.
         start (int, optional): Start time for plotting. Defaults to 10.
         stop (int, optional): Stop time for plotting. Defaults to 60.
-<<<<<<< HEAD
-=======
-        window_size (float, optional): Window size for correlation plot. Defaults to 0.102.
-        bin_size (float, optional): Bin size for correlation plot. Defaults to 0.001.
->>>>>>> d2fdb7b0
     """
     for merge in tqdm(merges, desc="Plotting merges"):
         merge.sort()
@@ -174,11 +164,6 @@
     clust: list[int],
     times_multi: list[NDArray[np.float_]],
     params: dict[str, Any],
-<<<<<<< HEAD
-=======
-    window_size: float = 0.102,
-    bin_size: float = 0.001,
->>>>>>> d2fdb7b0
 ) -> Figure:
     """
     Plots the auto and cross correlograms for a given set of clusters.
@@ -186,11 +171,6 @@
         clust (list): List of cluster indices.
         times_multi (list): List of spike times for each cluster.
         params (dict): Dictionary of parameters.
-<<<<<<< HEAD
-=======
-        window_size (float): Size of the correlation window in seconds. Default is 0.102.
-        bin_size (float): Size of the correlation bin in seconds. Default is 0.001.
->>>>>>> d2fdb7b0
     Returns:
         fig (Figure): The generated figure.
     """
@@ -198,19 +178,15 @@
     fig, axes = plt.subplots(n_clust, n_clust, figsize=(10, 5))
 
     overlap_tol = params.get("overlap_tol", 10 / 30000)
-<<<<<<< HEAD
     window_size = params["window_size"]
     bin_size = params["xcorr_bin_width"]
-=======
-
->>>>>>> d2fdb7b0
     # auto correlograms
     for i in range(n_clust):
         acg = bd.auto_correlogram(
             times_multi[clust[i]] / 30000,
             window_size,
             bin_size,
-            overlap_tol=overlap_tol,
+            overlap_tol,
         )
 
         ax = plt.subplot(n_clust, n_clust, (i * n_clust) + (i + 1))
@@ -237,7 +213,7 @@
             times_multi[clust[j]] / 30000,
             window_size,
             bin_size,
-            overlap_tol=overlap_tol,
+            overlap_tol,
         )[0]
         ax = plt.subplot(n_clust, n_clust, i * n_clust + (j + 1))
         ax.set_facecolor("black")
@@ -248,9 +224,9 @@
         ax.set_yticks([0, ccg.max()])
 
         if i > j:
-            ax.bar(range(len(ccg)), ccg[::-1], width=1, color=LIGHT_COLORS[i])  # type: ignore
+            ax.bar(range(len(ccg)), ccg[::-1], width=1, color=LIGHT_COLORS[i])
         else:
-            ax.bar(range(len(ccg)), ccg, width=1, color=LIGHT_COLORS[i])  # type: ignore
+            ax.bar(range(len(ccg)), ccg, width=1, color=LIGHT_COLORS[i])
 
         ax.tick_params(
             axis="x",
