--- conflicted
+++ resolved
@@ -46,19 +46,11 @@
     data = np.reshape(rawData, (int(rawData.size / params["n_chan"]), params["n_chan"]))
 
     n_clust = clusters.max() + 1
-<<<<<<< HEAD
-    counts = bd.spikes_per_cluster(clusters, params["max_spikes"])
-=======
     counts = bd.spikes_per_cluster(clusters)
->>>>>>> d2fdb7b0
     times_multi = bd.find_times_multi(
         times,
         clusters,
         np.arange(n_clust),
-<<<<<<< HEAD
-        params["max_spikes"],
-=======
->>>>>>> d2fdb7b0
         data,
         params["pre_samples"],
         params["post_samples"],
@@ -190,7 +182,6 @@
         file.write(json.dumps(new2old, separators=(",\n", ":")))
 
     merges = list(new2old.values())
-<<<<<<< HEAD
 
     if params["plot_merges"]:
         bd.plot_merges(merges, times_multi, mean_wf, std_wf, spikes, params)
@@ -198,14 +189,6 @@
     t7 = time.time()
     total_time: str = time.strftime("%H:%M:%S", time.gmtime(t7 - t0))
 
-=======
-
-    bd.plot_merges(merges, times_multi, mean_wf, std_wf, spikes, params)
-
-    t7 = time.time()
-    total_time: str = time.strftime("%H:%M:%S", time.gmtime(t7 - t0))
-
->>>>>>> d2fdb7b0
     return (
         mean_sim_time,
         xcorr_time,
