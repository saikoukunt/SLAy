--- conflicted
+++ resolved
@@ -40,20 +40,12 @@
         cl_labels["group"] = cl_labels["KSLabel"]
 
     # Compute useful cluster info.
-<<<<<<< HEAD
-=======
-    n_clust = clusters.max() + 1
-    counts = bd.spikes_per_cluster(clusters)
-    times_multi = bd.find_times_multi(times, clusters, np.arange(clusters.max() + 1))
-
->>>>>>> 95df9671
     # Load the ephys recording.
     rawData = np.memmap(params["data_filepath"], dtype=params["dtype"], mode="r")
     data: NDArray[np.int16] = np.reshape(
         rawData, (int(rawData.size / params["n_chan"]), params["n_chan"])
     )
 
-<<<<<<< HEAD
     n_clust = clusters.max() + 1
     counts = bd.spikes_per_cluster(clusters)
     times_multi = bd.find_times_multi(
@@ -71,14 +63,6 @@
     # Get cluster_ids labeled good
     good_ids = cl_labels[cl_labels["group"].isin(params["good_lbls"])].index
 
-=======
-    # Mark units that we don't want to consider.
-    good_ids = cl_labels.loc[
-        cl_labels["group"].isin(params["good_lbls"]), "cluster_id"
-    ].values
-    min_spike_ids = np.where(counts > params["min_spikes"])[0]
-    good_ids = np.intersect1d(good_ids, min_spike_ids)
->>>>>>> 95df9671
     cl_good = np.zeros(n_clust, dtype=bool)
     cl_good[good_ids] = True
 
@@ -114,11 +98,7 @@
             data, ci, channel_pos, ext_params, params
         )
         # Train the autoencoder if needed.
-<<<<<<< HEAD
-        model_path = ( 
-=======
         model_path = (
->>>>>>> 95df9671
             params["model_path"]
             if params["model_path"]
             else os.path.join(params["KS_folder"], "automerge", "ae.pt")
