--- conflicted
+++ resolved
@@ -1,4 +1,3 @@
-import sys
 from typing import Any
 
 from argschema import ArgSchemaParser
@@ -23,23 +22,10 @@
         "total_time": tt,
         "num_merges": num_merge,
         "orig_clust": oc,
-<<<<<<< HEAD
-=======
-        "mean_time": mst,
-        "xcorr_time": xct,
-        "ref_pen_time": rpt,
-        "merge_time": mt,
-        "total_time": tt,
-        "num_merges": num_merge,
-        "orig_clust": oc,
->>>>>>> 2f3a9bc1
     }
 
     mod.output(output)
 
 
 if __name__ == "__main__":
-    try:
-        main()
-    except KeyboardInterrupt:
-        sys.exit(1)+    main()