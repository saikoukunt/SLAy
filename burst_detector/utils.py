""" 
General utilities for ephys data-wrangling.

Assumes that ephys data is stored in the phy output format.
"""

import logging
import os
from typing import Any

import cupy as cp
import numpy as np
from numpy.typing import NDArray
from scipy.stats import wasserstein_distance
from tqdm import tqdm

import burst_detector as bd

logger = logging.getLogger("burst-detector")


def find_times_multi(
    sp_times: NDArray[np.float_],
    sp_clust: NDArray[np.int_],
    clust_ids: list[int],
<<<<<<< HEAD
    max_spikes: int,
=======
>>>>>>> 2f3a9bc1
    data: NDArray[np.int_],
    pre_samples: int = 20,
    post_samples: int = 62,
) -> list[NDArray[np.float_]]:
    """
    Finds all the spike times for each of the specified clusters.

    Args:
        sp_times (NDArray): Spike times (in any unit of time).
        sp_clust (NDArray): Spike cluster assignments.
        clust_ids (NDArray): Clusters for which spike times should be returned.
<<<<<<< HEAD
        max_spikes (int): The maximum number of spikes to return for each cluster.
=======
>>>>>>> 2f3a9bc1
        data (NDArray): Ephys data with shape (# of timepoints, # of channels).
            Should be passed in as an np.memmap for large datasets.
        pre_samples (int): The number of samples to extract before the peak of the
            spike. Defaults to 20.
        post_samples (int): The number of samples to extract after the peak of the
            spike. Defaults to 62.

    Returns:
        cl_times (list): found cluster spike times.
    """
    # Initialize the returned list and map cluster id to list index
    cl_times: list = []
    cl_to_ind: dict[int, int] = {}
    for i in range(len(clust_ids)):
        cl_times.append([])
        cl_to_ind[clust_ids[i]] = i

    for i in range(sp_times.shape[0]):
        time = sp_times[i]
        if (
            sp_clust[i] in cl_to_ind
            and time >= pre_samples
            and time < data.shape[0] - post_samples
        ):
            cl_times[cl_to_ind[sp_clust[i]]].append(time)
    for i in range(len(cl_times)):
        cl_times[i] = np.array(cl_times[i])
<<<<<<< HEAD
        if max_spikes != -1 and cl_times[i].shape[0] > max_spikes:
            # random shuffle and take the first max_spikes
            np.random.shuffle(cl_times[i])
            cl_times[i] = cl_times[i][:max_spikes]

    return cl_times


def spikes_per_cluster(sp_clust: NDArray[np.int_], max_spikes: int) -> NDArray[np.int_]:
=======
    return cl_times


def spikes_per_cluster(sp_clust: NDArray[np.int_]) -> NDArray[np.int_]:
>>>>>>> 2f3a9bc1
    """
    Counts the number of spikes in each cluster.

    Args
        sp_clust (NDArray): Spike cluster assignments.
<<<<<<< HEAD
        max_spikes (int): The maximum number of spikes to count for each cluster.
=======
>>>>>>> 2f3a9bc1

    Returns
        counts_array (NDArray): Number of spikes per cluster, indexed by
            cluster id. Shape is (max_cluster_id + 1,).

    """
    ids, counts = np.unique(sp_clust, return_counts=True)
    counts_array = np.zeros(ids.max() + 1, dtype=int)
    counts_array[ids] = counts
<<<<<<< HEAD
    if max_spikes != -1:
        counts_array[counts_array > max_spikes] = max_spikes
=======

>>>>>>> 2f3a9bc1
    return counts_array


def extract_spikes(
    data: NDArray[np.int_],
    times_multi: list[NDArray[np.float_]],
    clust_id: int,
    pre_samples: int = 20,
    post_samples: int = 62,
    max_spikes: int = -1,
) -> NDArray[np.int_]:
    """
    Extracts spike waveforms for the specified cluster.

    If the cluster contains more than `max_spikes` spikes, `max_spikes` random
    spikes are extracted instead.

    Args:
        data (NDArray): Ephys data with shape (# of timepoints, # of channels).
            Should be passed in as an np.memmap for large datasets.
        times_multi (list): Spike times indexed by cluster id.
        clust_id (list): The cluster to extract spikes from
        pre_samples (int): The number of samples to extract before the peak of the
            spike. Defaults to 20.
        post_samples (int): The number of samples to extract after the peak of the
            spike. Defaults to 62.
        max_spikes (int): The maximum number of spikes to extract. If -1, all
            spikes are extracted. Defaults to -1.

    Returns:
        spikes (NDArray): Array of extracted spike waveforms with shape
            (# of spikes, # of channels, # of timepoints).
    """
    times = times_multi[clust_id].astype("int64")

    # This should not matter as dealt with in times_multi
    # Ignore spikes that are cut off by the ends of the recording
    times = times[(times >= pre_samples) & (times < data.shape[0] - post_samples)]

    # Randomly pick spikes if the cluster has too many
    if (max_spikes != -1) and (times.shape[0] > max_spikes):
<<<<<<< HEAD
        logger.info("Too many spikes, randomly selecting...")
        times = np.random.choice(times, size=max_spikes, replace=False)

    # Extract spike data around each spike time
    spikes = np.array([data[t - pre_samples : t + post_samples, :].T for t in times])
=======
        np.random.shuffle(times)
        times = times[:max_spikes]

    # Extract spike data around each spike time and avoid for loops for speed
    start_times = times - pre_samples
    n_spikes = len(start_times)
    n_channels = data.shape[1]
    n_samples = post_samples + pre_samples

    # Create an array to store the spikes
    spikes = np.empty((n_spikes, n_channels, n_samples), dtype=data.dtype)

    # Use broadcasting to create index arrays for slicing
    row_indices = np.arange(n_samples).reshape(-1, 1) + start_times

    # Extract the spikes using advanced indexing
    spikes = data[row_indices, :].transpose(1, 2, 0)
>>>>>>> 2f3a9bc1

    return spikes


def calc_mean_and_std_wf(
    params: dict[str, Any],
    n_clusters: int,
    cluster_ids: list[int],
    spike_times: list[NDArray[np.int_]],
    data: NDArray[np.int_],
    return_spikes: bool = False,
) -> tuple[NDArray, NDArray, dict[int, NDArray]]:
    """
    Calculate mean waveform and std waveform for each cluster. Need to have loaded some metrics. If return_spikes is True, also returns the spike waveforms.
    Use GPU acceleration with cupy.

    Args:
        params (dict): Parameters for the recording.
        n_clusters (int): Number of clusters in the recording. Equal to the maximum cluster id + 1.
        cluster_ids (list): List of cluster ids to calculate waveforms for.
        spike_times (list): List of spike times indexed by cluster id.
        data (NDArray): Ephys data with shape (n_timepoints, n_channels).
        return_spikes (bool): Whether to return the spike waveforms. Defaults to False.

    Returns:
        NDArray: Mean waveforms for each cluster. Shape (n_clusters, n_channels, pre_samples + post_samples)
        NDArray: Std waveforms for each cluster. Shape (n_clusters, n_channels, pre_samples + post_samples)
        dict[int, NDArray]: Spike waveforms for each cluster. NDArray shape (n_spikes, n_channels, pre_samples + post_samples)
    """
    mean_wf_path = os.path.join(params["KS_folder"], "mean_waveforms.npy")
    std_wf_path = os.path.join(params["KS_folder"], "std_waveforms.npy")

    try:
        mean_wf = np.load(mean_wf_path)
        std_wf = np.load(std_wf_path)
        spikes = None
        if return_spikes:
            spikes = {}
            # Extracting spikes is faster than saving and loading them from file
            for i in tqdm(cluster_ids, desc="Loading spikes"):
                spikes_i = extract_spikes(
                    data,
                    spike_times,
                    i,
                    params["pre_samples"],
                    params["post_samples"],
                    params["max_spikes"],
                )
                spikes[i] = spikes_i
    except FileNotFoundError and OSError:
        mean_wf = cp.zeros(
            (
                n_clusters,
                params["n_chan"],
                params["pre_samples"] + params["post_samples"],
            )
        )
        std_wf = cp.zeros_like(mean_wf)
        spikes = {}
        for i in tqdm(cluster_ids, desc="Calculating mean and std waveforms"):
            spikes_i = extract_spikes(
                data,
                spike_times,
                i,
                params["pre_samples"],
                params["post_samples"],
                params["max_spikes"],
            )
            spikes_cp = cp.asarray(spikes_i)
            mean_wf[i, :, :] = cp.mean(spikes_cp, axis=0)
            std_wf[i, :, :] = cp.std(spikes_cp, axis=0)
            spikes[i] = spikes_i

        logger.info("Saving mean and std waveforms...")
        cp.save(mean_wf_path, mean_wf)
        cp.save(std_wf_path, std_wf)

        # convert to numpy
        mean_wf = cp.asnumpy(mean_wf)
        std_wf = cp.asnumpy(std_wf)
    return mean_wf, std_wf, spikes


### @internal
def get_closest_channels(
    channel_positions: NDArray[np.float_], ref_chan: int, num_close: int | None = None
) -> NDArray[np.int_]:
    """
    Gets the channels closest to a specified channel on the probe.

    Args:
        channel_positions (NDArray): The XY coordinates of each channel on the
            probe (in arbitrary units)
        ref_chan (int): The index of the channel to calculate distances relative to.
        num_close (int, optional): The number of closest channels to return,
            including `ref_chan`.

    Returns:
        close_chans (NDArray): The indices of the closest channels, sorted from
            closest to furthest. Includes the ref_chan.

    """
    x, y = channel_positions[:, 0], channel_positions[:, 1]
    x0, y0 = channel_positions[ref_chan]

    dists: NDArray[np.float_] = (x - x0) ** 2 + (y - y0) ** 2
    close_chans = np.argsort(dists)
    if num_close:
        close_chans = close_chans[:num_close]
    return close_chans


def find_best_channels(
    template: NDArray[np.float_], channel_pos: NDArray[np.float_], num_close: int
) -> tuple[NDArray[np.int_], int]:
    """
    For a given waveform, finds the channels with the largest amplitude.

    Args:
        template (NDArray): The waveform to find the best channels for.
        channel_pos (NDArray): The XY coordinates of each channel on the probe
            (in arbitrary units).
        num_close (int): The number of closest channels to return, including the
            peak channel (channel with largest amplitude).

    Returns:
        close_chans (NDArray): The indices of the closest channels, sorted
            from closest to furthest. Includes the peak channel.
        peak_chan (int): The index of the peak channel.

    """
    amplitude: NDArray[np.float_] = template.max(axis=1) - template.min(axis=1)
    peak_channel: int = min(int(np.argmax(amplitude)), 382)
    close_chans: NDArray[np.int_] = get_closest_channels(
        channel_pos, peak_channel, num_close
    )

    return close_chans, peak_channel


def get_dists(
    channel_positions: NDArray[np.float_],
    ref_chan: int,
    target_chans: NDArray[np.int_],
) -> NDArray[np.float_]:
    """
    Calculates the distance from a specified channel on the probe to a set of
    target channels.

    Args:
        channel_positions (NDArray): XY coordinates of each channel on the
            probe (in arbitrary units)
        ref_chan (int): The index of the channel to calculate distances relative to.
        target_chans (NDArray): The set of target channels.

    Returns:
        dists (NDArray): Distances to each of the target channels, in the same
            order as `target_chans`.
    """
    x: NDArray[np.float_] = channel_positions[:, 0]
    y: NDArray[np.float_] = channel_positions[:, 1]
    x0: float
    y0: float

    x0, y0 = channel_positions[ref_chan]
    dists: NDArray[np.float_] = (x - x0) ** 2 + (y - y0) ** 2
    dists = dists[target_chans]
    return dists


def calc_fr_unif(
    spike_times: list[np.int_],
    old2new: dict[int, int],
    new2old: dict[int, list[int]],
    times_multi: list[NDArray[np.int_]],
) -> tuple[NDArray, NDArray]:
    """
    Calculate firing rate uniformity metrics for spike trains.
    Args:
        spike_times (list): List of spike times for each cluster.
        old2new (dict): Dictionary mapping old cluster IDs to new cluster IDs.
        new2old (dict): Dictionary mapping new cluster IDs to old cluster IDs.
        times_multi (dict): Dictionary mapping cluster IDs to spike times.
    Returns:
        single_ds (NDArray): Array of firing rate uniformity metrics for individual clusters.
        merged_ds (NDArray): Array of firing rate uniformity metrics for merged clusters.
    """
    merged_ds = np.zeros(len(new2old.keys()))
    for i in range(len(new2old.keys())):
        spike_times = []
        for clust in new2old[list(new2old.keys())[i]]:
            spike_times.append(times_multi[clust])

        spike_times = np.concatenate(spike_times)
        c1, _ = bd.bin_spike_trains(spike_times, spike_times, 20)
        n = c1.shape[0]
        merged_ds[i] = 1 - wasserstein_distance(
            u_values=np.arange(n) / n,
            v_values=np.arange(n) / n,
            u_weights=c1,
            v_weights=np.ones(n),
        )

    single_ds = np.zeros(len(old2new.keys()))
    for i in range(len(old2new.keys())):
        clust = int(list(old2new.keys())[i])
        spike_times = times_multi[clust]
        c1, _ = bd.bin_spike_trains(spike_times, spike_times, 20)
        n = c1.shape[0]
        single_ds[i] = 1 - wasserstein_distance(
            u_values=np.arange(n) / n,
            v_values=np.arange(n) / n,
            u_weights=c1,
            v_weights=np.ones(n),
        )

    return single_ds, merged_ds


def temp_mismatch(
    clust_id: int,
    templates: list,
    channel_pos: NDArray[np.float_],
    mean_wf: NDArray[np.float_],
) -> float:
    """
    Calculate the temporal mismatch between the proximity ranks and amplitude ranks of a given cluster.
    Args:
        clust_id (int): The ID of the cluster.
        templates (list): List of templates.
        channel_pos (NDArray): Array of channel positions.
        mean_wf (NDArray): Array of mean waveforms.
    Returns:
        mismatch (float): The magnitude and direction of the temporal mismatch.
    """
    ch_ids, peak_channel = find_best_channels(templates[clust_id])

    # calculate and rank distances (proximity)
    dists = get_dists(channel_pos, peak_channel, ch_ids)
    prox_order = np.argsort(dists)
    prox_ranks = np.argsort(prox_order)

    # calculate and rank amplitudes
    means = mean_wf[clust_id, ch_ids, :]
    amp = means.max(axis=1) - means.min(axis=1)
    amp_order = np.argsort(amp)
    amp_ranks = np.argsort(amp_order)

    # calculate magnitude and direction of mismatch
    mismatch = np.abs(
        (prox_ranks[prox_order] - amp_ranks[prox_order])[
            int(ch_ids.shape[0] / 2) :
        ].sum()
        / 26
    )  # 26 is maximum possible raw mismatch
    return mismatch<|MERGE_RESOLUTION|>--- conflicted
+++ resolved
@@ -23,10 +23,6 @@
     sp_times: NDArray[np.float_],
     sp_clust: NDArray[np.int_],
     clust_ids: list[int],
-<<<<<<< HEAD
-    max_spikes: int,
-=======
->>>>>>> 2f3a9bc1
     data: NDArray[np.int_],
     pre_samples: int = 20,
     post_samples: int = 62,
@@ -38,10 +34,6 @@
         sp_times (NDArray): Spike times (in any unit of time).
         sp_clust (NDArray): Spike cluster assignments.
         clust_ids (NDArray): Clusters for which spike times should be returned.
-<<<<<<< HEAD
-        max_spikes (int): The maximum number of spikes to return for each cluster.
-=======
->>>>>>> 2f3a9bc1
         data (NDArray): Ephys data with shape (# of timepoints, # of channels).
             Should be passed in as an np.memmap for large datasets.
         pre_samples (int): The number of samples to extract before the peak of the
@@ -69,31 +61,15 @@
             cl_times[cl_to_ind[sp_clust[i]]].append(time)
     for i in range(len(cl_times)):
         cl_times[i] = np.array(cl_times[i])
-<<<<<<< HEAD
-        if max_spikes != -1 and cl_times[i].shape[0] > max_spikes:
-            # random shuffle and take the first max_spikes
-            np.random.shuffle(cl_times[i])
-            cl_times[i] = cl_times[i][:max_spikes]
-
     return cl_times
 
 
-def spikes_per_cluster(sp_clust: NDArray[np.int_], max_spikes: int) -> NDArray[np.int_]:
-=======
-    return cl_times
-
-
 def spikes_per_cluster(sp_clust: NDArray[np.int_]) -> NDArray[np.int_]:
->>>>>>> 2f3a9bc1
     """
     Counts the number of spikes in each cluster.
 
     Args
         sp_clust (NDArray): Spike cluster assignments.
-<<<<<<< HEAD
-        max_spikes (int): The maximum number of spikes to count for each cluster.
-=======
->>>>>>> 2f3a9bc1
 
     Returns
         counts_array (NDArray): Number of spikes per cluster, indexed by
@@ -103,12 +79,7 @@
     ids, counts = np.unique(sp_clust, return_counts=True)
     counts_array = np.zeros(ids.max() + 1, dtype=int)
     counts_array[ids] = counts
-<<<<<<< HEAD
-    if max_spikes != -1:
-        counts_array[counts_array > max_spikes] = max_spikes
-=======
-
->>>>>>> 2f3a9bc1
+
     return counts_array
 
 
@@ -150,13 +121,6 @@
 
     # Randomly pick spikes if the cluster has too many
     if (max_spikes != -1) and (times.shape[0] > max_spikes):
-<<<<<<< HEAD
-        logger.info("Too many spikes, randomly selecting...")
-        times = np.random.choice(times, size=max_spikes, replace=False)
-
-    # Extract spike data around each spike time
-    spikes = np.array([data[t - pre_samples : t + post_samples, :].T for t in times])
-=======
         np.random.shuffle(times)
         times = times[:max_spikes]
 
@@ -174,7 +138,6 @@
 
     # Extract the spikes using advanced indexing
     spikes = data[row_indices, :].transpose(1, 2, 0)
->>>>>>> 2f3a9bc1
 
     return spikes
 
