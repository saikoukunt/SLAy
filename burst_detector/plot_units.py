import os
import sys
from typing import Any

import matplotlib.pyplot as plt
import numpy as np
from argschema import ArgSchemaParser
from matplotlib.backends.backend_pdf import PdfPages
<<<<<<< HEAD
=======
from matplotlib.figure import Figure
from numpy.typing import NDArray
>>>>>>> c8cd56d1
from tqdm import tqdm

import burst_detector as bd


def main() -> None:
    from burst_detector import AutoMergeParams

    mod = ArgSchemaParser(schema_type=AutoMergeParams)
    params: dict[str, Any] = mod.args
    # TODO fix
    if params.get("max_spikes") is None:
        params["max_spikes"] = 1000

    automerge = os.path.join(params["KS_folder"], "automerge")
    os.makedirs(os.path.join(automerge, "units"), exist_ok=True)

    times = np.load(os.path.join(params["KS_folder"], "spike_times.npy")).flatten()
    clusters = np.load(
        os.path.join(params["KS_folder"], "spike_clusters.npy")
    ).flatten()
    n_clust = clusters.max() + 1

    # load recording
    rawData = np.memmap(params["data_filepath"], dtype=params["dtype"], mode="r")
    data = np.reshape(rawData, (int(rawData.size / params["n_chan"]), params["n_chan"]))

    # count spikes per cluster, load quality labels
    counts = bd.spikes_per_cluster(clusters, params["max_spikes"])
    times_multi = bd.find_times_multi(
        times, clusters, np.arange(n_clust), params["max_spikes"], data
    )

    # count spikes per cluster, load quality labels
    counts = bd.spikes_per_cluster(clusters)
    times_multi = bd.find_times_multi(
        times, clusters, np.arange(n_clust), data
    )

    # filter out low-spike/noise units
    good_ids = np.where(counts > params["min_spikes"])[0]
    mean_wf, std_wf, spikes = bd.calc_mean_and_std_wf(
        params, n_clust, good_ids, times_multi, data, return_spikes=True
    )

    for id in tqdm(good_ids, desc="Plotting units"):
<<<<<<< HEAD
        wf_plot = bd.plot_wfs([id], mean_wf, std_wf, spikes)
        acg_plot = bd.plot_corr([id], times_multi, params)

        name = os.path.join(params["KS_folder"], "automerge", f"units{id}.pdf")
        with PdfPages(name) as file:
            file.savefig(wf_plot, dpi=300)
            file.savefig(acg_plot, dpi=300)
=======
        wf_plot = plot_wfs(id, mean_wf, std_wf, spikes[id])
        acg_plot = plot_acg(id, times_multi)

        name: str = os.path.join(params["KS_folder"], "automerge", f"units{id}.pdf")
        file = PdfPages(name)
        file.savefig(wf_plot, dpi=300)
        file.savefig(acg_plot, dpi=300)
        file.close()

        plt.close(wf_plot)
        plt.close(acg_plot)


def plot_wfs(
    cl: int,
    mean_wf: NDArray[np.float_],
    std_wf: NDArray[np.float_],
    spikes: NDArray[np.int_],
    nchan: int = 10,
    start: int = 10,
    stop: int = 60,
) -> Figure:
    peak: int = int(np.argmax(np.max(mean_wf[cl], 1) - np.min(mean_wf[cl], 1)))

    fig: Figure
    a: Axes | NDArray
    fig, a = plt.subplots(math.ceil(nchan / 2), 4, figsize=(15, 9))
    ch_start: int = max(int(peak - nchan / 2), 0)
    ch_stop: int = min(int(peak + nchan / 2), mean_wf.shape[1] - 1)

    for i in range(ch_start, ch_stop):
        ind: int = i - (ch_start)
        mean_ind: int = ind + 2 * int(ind / 2) + 1
        spk_ind: int = mean_ind + 2
>>>>>>> c8cd56d1

        plt.close(wf_plot)
        plt.close(acg_plot)


if __name__ == "__main__":
    try:
        main()
    except KeyboardInterrupt:
        sys.exit(1)<|MERGE_RESOLUTION|>--- conflicted
+++ resolved
@@ -1,16 +1,11 @@
 import os
-import sys
 from typing import Any
 
 import matplotlib.pyplot as plt
 import numpy as np
 from argschema import ArgSchemaParser
 from matplotlib.backends.backend_pdf import PdfPages
-<<<<<<< HEAD
-=======
-from matplotlib.figure import Figure
 from numpy.typing import NDArray
->>>>>>> c8cd56d1
 from tqdm import tqdm
 
 import burst_detector as bd
@@ -39,16 +34,8 @@
     data = np.reshape(rawData, (int(rawData.size / params["n_chan"]), params["n_chan"]))
 
     # count spikes per cluster, load quality labels
-    counts = bd.spikes_per_cluster(clusters, params["max_spikes"])
-    times_multi = bd.find_times_multi(
-        times, clusters, np.arange(n_clust), params["max_spikes"], data
-    )
-
-    # count spikes per cluster, load quality labels
     counts = bd.spikes_per_cluster(clusters)
-    times_multi = bd.find_times_multi(
-        times, clusters, np.arange(n_clust), data
-    )
+    times_multi = bd.find_times_multi(times, clusters, np.arange(n_clust), data)
 
     # filter out low-spike/noise units
     good_ids = np.where(counts > params["min_spikes"])[0]
@@ -57,7 +44,6 @@
     )
 
     for id in tqdm(good_ids, desc="Plotting units"):
-<<<<<<< HEAD
         wf_plot = bd.plot_wfs([id], mean_wf, std_wf, spikes)
         acg_plot = bd.plot_corr([id], times_multi, params)
 
@@ -65,49 +51,10 @@
         with PdfPages(name) as file:
             file.savefig(wf_plot, dpi=300)
             file.savefig(acg_plot, dpi=300)
-=======
-        wf_plot = plot_wfs(id, mean_wf, std_wf, spikes[id])
-        acg_plot = plot_acg(id, times_multi)
-
-        name: str = os.path.join(params["KS_folder"], "automerge", f"units{id}.pdf")
-        file = PdfPages(name)
-        file.savefig(wf_plot, dpi=300)
-        file.savefig(acg_plot, dpi=300)
-        file.close()
-
-        plt.close(wf_plot)
-        plt.close(acg_plot)
-
-
-def plot_wfs(
-    cl: int,
-    mean_wf: NDArray[np.float_],
-    std_wf: NDArray[np.float_],
-    spikes: NDArray[np.int_],
-    nchan: int = 10,
-    start: int = 10,
-    stop: int = 60,
-) -> Figure:
-    peak: int = int(np.argmax(np.max(mean_wf[cl], 1) - np.min(mean_wf[cl], 1)))
-
-    fig: Figure
-    a: Axes | NDArray
-    fig, a = plt.subplots(math.ceil(nchan / 2), 4, figsize=(15, 9))
-    ch_start: int = max(int(peak - nchan / 2), 0)
-    ch_stop: int = min(int(peak + nchan / 2), mean_wf.shape[1] - 1)
-
-    for i in range(ch_start, ch_stop):
-        ind: int = i - (ch_start)
-        mean_ind: int = ind + 2 * int(ind / 2) + 1
-        spk_ind: int = mean_ind + 2
->>>>>>> c8cd56d1
 
         plt.close(wf_plot)
         plt.close(acg_plot)
 
 
 if __name__ == "__main__":
-    try:
-        main()
-    except KeyboardInterrupt:
-        sys.exit(1)+    main()