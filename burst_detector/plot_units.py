--- conflicted
+++ resolved
@@ -31,13 +31,6 @@
         os.path.join(params["KS_folder"], "spike_clusters.npy")
     ).flatten()
     n_clust = clusters.max() + 1
-<<<<<<< HEAD
-=======
-
-    # count spikes per cluster, load quality labels
-    counts = bd.spikes_per_cluster(clusters)
-    times_multi = bd.find_times_multi(times, clusters, np.arange(clusters.max() + 1))
->>>>>>> 95df9671
 
     # load recording
     rawData = np.memmap(params["data_filepath"], dtype=params["dtype"], mode="r")
@@ -47,9 +40,7 @@
 
     # count spikes per cluster, load quality labels
     counts = bd.spikes_per_cluster(clusters)
-    times_multi = bd.find_times_multi(
-        times, clusters, np.arange(n_clust), data
-    )
+    times_multi = bd.find_times_multi(times, clusters, np.arange(n_clust), data)
 
     # filter out low-spike/noise units
     good_ids = np.where(counts > params["min_spikes"])[0]
