import os
import sys
from typing import Any

import matplotlib.pyplot as plt
import numpy as np
from argschema import ArgSchemaParser
from matplotlib.backends.backend_pdf import PdfPages
<<<<<<< HEAD
=======
from numpy.typing import NDArray
>>>>>>> 2f3a9bc1
from tqdm import tqdm

import burst_detector as bd


def main() -> None:
    from burst_detector import AutoMergeParams

    mod = ArgSchemaParser(schema_type=AutoMergeParams)
    params: dict[str, Any] = mod.args
    # TODO fix
    if params.get("max_spikes") is None:
        params["max_spikes"] = 1000

    automerge = os.path.join(params["KS_folder"], "automerge")
    os.makedirs(os.path.join(automerge, "units"), exist_ok=True)

    times = np.load(os.path.join(params["KS_folder"], "spike_times.npy")).flatten()
    clusters = np.load(
        os.path.join(params["KS_folder"], "spike_clusters.npy")
    ).flatten()
    n_clust = clusters.max() + 1

    # load recording
    rawData = np.memmap(params["data_filepath"], dtype=params["dtype"], mode="r")
    data = np.reshape(rawData, (int(rawData.size / params["n_chan"]), params["n_chan"]))

    # count spikes per cluster, load quality labels
<<<<<<< HEAD
    counts = bd.spikes_per_cluster(clusters, params["max_spikes"])
    times_multi = bd.find_times_multi(
        times, clusters, np.arange(n_clust), params["max_spikes"], data
    )
=======
    counts = bd.spikes_per_cluster(clusters)
    times_multi = bd.find_times_multi(times, clusters, np.arange(n_clust), data)
>>>>>>> 2f3a9bc1

    # filter out low-spike/noise units
    good_ids = np.where(counts > params["min_spikes"])[0]
    mean_wf, std_wf, spikes = bd.calc_mean_and_std_wf(
        params, n_clust, good_ids, times_multi, data, return_spikes=True
    )

    for id in tqdm(good_ids, desc="Plotting units"):
        wf_plot = bd.plot_wfs([id], mean_wf, std_wf, spikes)
        acg_plot = bd.plot_corr([id], times_multi, params)

        name = os.path.join(params["KS_folder"], "automerge", f"units{id}.pdf")
        with PdfPages(name) as file:
            file.savefig(wf_plot, dpi=300)
            file.savefig(acg_plot, dpi=300)

        plt.close(wf_plot)
        plt.close(acg_plot)


if __name__ == "__main__":
    try:
        main()
    except KeyboardInterrupt:
        sys.exit(1)<|MERGE_RESOLUTION|>--- conflicted
+++ resolved
@@ -6,10 +6,7 @@
 import numpy as np
 from argschema import ArgSchemaParser
 from matplotlib.backends.backend_pdf import PdfPages
-<<<<<<< HEAD
-=======
 from numpy.typing import NDArray
->>>>>>> 2f3a9bc1
 from tqdm import tqdm
 
 import burst_detector as bd
@@ -38,15 +35,8 @@
     data = np.reshape(rawData, (int(rawData.size / params["n_chan"]), params["n_chan"]))
 
     # count spikes per cluster, load quality labels
-<<<<<<< HEAD
-    counts = bd.spikes_per_cluster(clusters, params["max_spikes"])
-    times_multi = bd.find_times_multi(
-        times, clusters, np.arange(n_clust), params["max_spikes"], data
-    )
-=======
     counts = bd.spikes_per_cluster(clusters)
     times_multi = bd.find_times_multi(times, clusters, np.arange(n_clust), data)
->>>>>>> 2f3a9bc1
 
     # filter out low-spike/noise units
     good_ids = np.where(counts > params["min_spikes"])[0]
