import functools
<<<<<<< HEAD
import logging
import multiprocessing as mp
=======
import itertools
import logging
import math
>>>>>>> c8cd56d1
from collections import deque
from typing import Any, Callable

import numpy as np
import pandas as pd
import scipy.spatial.distance as dist
import torch
import torch.nn as nn
from numpy.typing import NDArray
from sklearn.neighbors import NearestNeighbors
from torch.utils.data import DataLoader
from tqdm import tqdm

import burst_detector as bd

logger = logging.getLogger("burst-detector")


def calc_mean_sim(
    clusters: NDArray[np.int_],
    counts: NDArray[np.int_],
    n_clust: int,
    labels: pd.DataFrame,
    mean_wf: NDArray[np.float_],
    params: dict[str, Any],
) -> tuple[
    NDArray[np.float_],
    NDArray[np.int_],
    NDArray[np.float_],
    NDArray[np.float_],
    NDArray[np.bool_],
]:
    """
    Calculates inner product similarity using mean waveforms.

<<<<<<< HEAD
    Args:
        clusters (NDArray): Spike cluster assignments.
        counts (NDArray): Number of spikes per cluster.
        n_clust (int): The number of clusters, taken to be the largest cluster id + 1.
        labels (pd.Dataframe): Cluster quality labels.
        mean_wf (NDArray): Cluster mean waveforms with shape (# of clusters,
=======
    ### Args:
        - `data` (np.ndarray): Ephys data with shape (# of timepoints, # of channels).
            Should be passed in as an np.memmap for large datasets.
        - `times` (np.ndarray): Spike times (in any unit of time).
        - `clusters` (np.ndarray): Spike cluster assignments.
        - `counts` (NDArray): Number of spikes per cluster.
        - `n_clust` (int): The number of clusters, taken to be the largest cluster id + 1.
        - `labels` (pd.Dataframe): Cluster quality labels.
        - `mean_wf` (np.ndarray): Cluster mean waveforms with shape (# of clusters,
>>>>>>> c8cd56d1
            # channels, # timepoints).
        params (dict): General SpECtr params.

    Returns:
        mean_sim (NDArray): The (maximum) pairwise similarity for each pair of
            (normalized) waveforms.
        offset (NDArray): If jitter is enabled, the shift that produces the
            max inner product for each pair of waveforms.
        wf_norms (NDArray): Calculated waveform norms.
        mean_wf (NDArray): Cluster mean waveforms with shape (# of clusters,
            # channels, # timepoints).
        pass_ms (NDArray): True if a cluster pair passes the mean similarity
            threshold, false otherwise.
    """
    cl_good: NDArray[np.bool_] = np.zeros(n_clust, dtype=bool)
    unique: NDArray[np.int_] = np.unique(clusters)
    for i in range(n_clust):
        if (
            (i in unique)
            and (counts[i] > params["sp_num_thresh"])
            and (labels.loc[labels["cluster_id"] == i, "group"].item() == "good")
        ):
            cl_good[i] = True

    # calculate mean similarity
    mean_sim: NDArray[np.float_]
    wf_norms: NDArray[np.float_]
    offset: NDArray[np.int_]
    mean_sim, wf_norms, offset = bd.wf_means_similarity(
        mean_wf, cl_good, use_jitter=params["jitter"], max_jitter=params["jitter_amt"]
    )

    # check which cluster pairs pass threshold
    pass_ms: NDArray[np.bool_] = np.zeros_like(mean_sim, dtype="bool")
    for c1 in range(n_clust):
        for c2 in range(c1 + 1, n_clust):
            if mean_sim[c1, c2] >= params["sim_thresh"] and (
                (counts[c1] >= params["sp_num_thresh"])
                and (counts[c2] >= params["sp_num_thresh"])
            ):
                if (
                    labels.loc[labels["cluster_id"] == c1, "group"].item() == "good"
                ) and (
                    labels.loc[labels["cluster_id"] == c2, "group"].item() == "good"
                ):
                    pass_ms[c1, c2] = True
                    pass_ms[c2, c1] = True

    return mean_sim, offset, wf_norms, mean_wf, pass_ms


def calc_ae_sim(
    mean_wf: NDArray[np.float_],
    model: nn.Module,
    peak_chans: NDArray[np.int_],
    spk_data: bd.SpikeDataset,
    cl_good: NDArray[np.bool_],
    do_shft: bool = False,
    zDim: int = 15,
    sf: int = 1,
) -> tuple[
    NDArray[np.float_], NDArray[np.float_], NDArray[np.float_], NDArray[np.int_]
]:
    """
    Calculates autoencoder-based cluster similarity.

    Args:
        mean_wf (NDArray): Cluster mean waveforms with shape (# of clusters, #
            channels, # timepoints).
        model (nn.Module): Pre-trained autoencoder in eval mode and moved to GPU if
            available.
        peak_chans (NDArray): Peak channel for each cluster.
        spk_data (SpikeDataset): Dataset containing snippets used for
            cluster comparison.
        cl_good (NDArray): Cluster quality labels.
        do_shft (bool): True if model and spk_data are for an autoencoder explicitly
            trained on time-shifted snippets.
        zDim (int): Latent dimensionality of CN_AE. Defaults to 15.
        sf (float): Scaling factor for peak channels appended to latent vector. This
            does not affect the similarity calculation, only the returned `spk_lat_peak`
            array.

    Returns:
        ae_sim (NDArray): Pairwise autoencoder-based similarity. ae_sim[i,j] = 1
            indicates maximal similarity.
        spk_lat_peak (NDArray): hstack(latent vector, cluster peak channel) for
            each spike snippet in spk_data.
        lat_mean (NDArray): Centroid hstack(latent vector, peak channel) for each
            cluster in spk_data.
        spk_lab (NDArray): Cluster ids for each snippet in spk_data.
    """

    # init dataloader, latent arrays
    device = torch.device("cuda" if torch.cuda.is_available() else "cpu")
    dl = DataLoader(spk_data, batch_size=128)
    spk_lat = np.zeros((len(spk_data), zDim))
    spk_lab = np.zeros(len(spk_data), dtype="int32")
    loss_fn = nn.MSELoss()

    # calculate latent representations of spikes
    loss = 0
    with torch.no_grad():
<<<<<<< HEAD
        for spks, lab in tqdm(dl, desc="Calculating latent representations"):
            spks, lab = spks.to(device), lab.to(device)
=======
        for idx, data in enumerate(tqdm(dl, desc="Calculating latent representations")):
            spks, lab = data[0].to(device), data[1].to(device)
>>>>>>> c8cd56d1
            if do_shft:
                spks = spks[:, :, :, 5:-5]
            targ = spks.clone()

            rec = model(spks)
            loss += loss_fn(targ, rec).item()

            out = model.encoder(
                spks if not do_shft else rec
            )  # does this need to be (net.encoder(net(spks)) for time-shift?
<<<<<<< HEAD
            start_idx = len(spk_lat) * len(dl) // len(spk_data)
            end_idx = start_idx + len(spks)
=======
            start_idx = idx * 128
            end_idx = start_idx + 128
>>>>>>> c8cd56d1
            spk_lat[start_idx:end_idx] = out.cpu().detach().numpy()
            spk_lab[start_idx:end_idx] = lab.cpu().detach().numpy()

    logger.info(f"Average Loss: {loss/len(dl):.4f}")

    # construct dataframes with peak channel
    ae_df = pd.DataFrame({"cluster_id": spk_lab})
    for i in range(ae_df.shape[0]):
        ae_df.loc[i, "peak"] = peak_chans[
            int(ae_df.loc[i, "cluster_id"])  # type: ignore
        ]
    spk_lat_peak = np.hstack((spk_lat, sf * np.expand_dims(np.array(ae_df["peak"]), 1)))

    lat_df = pd.DataFrame(spk_lat_peak)
    lat_df["cluster_id"] = ae_df["cluster_id"]
    lat_df = lat_df.query("cluster_id != -1")  # exclude noise

    # calculate cluster centroids
    lat_mean = np.zeros((mean_wf.shape[0], zDim + 1))
    for cluster_id, group_df in lat_df.groupby("cluster_id"):
        lat_mean[int(cluster_id), :] = group_df.iloc[:, group_df.columns != "cluster_id"].mean(axis=0)  # type: ignore

    # calculate nearest neighbors, pairwise distances for cluster centroids
    neigh = NearestNeighbors(n_neighbors=5, metric="euclidean").fit(lat_mean[:, :zDim])
    dists, _ = neigh.kneighbors(lat_mean[:, :zDim], return_distance=True)
    ae_dist = dist.squareform(dist.pdist(lat_mean[:, :zDim], "euclidean"))

    # similarity threshold for further analysis -- mean + std of distance to 1st NN
    ref_dist = dists[dists[:, 1] != 0, 1].mean() + dists[dists[:, 1] != 0, 1].std()

    # calculate similarity -- ref_dist is scaled to 0.6 similarity
    ae_sim = np.exp(-0.5 * ae_dist / ref_dist)

    # ignore self-similarity, low-spike and noise clusters
    np.fill_diagonal(ae_sim, 0)
    ae_sim[cl_good == False, :] = 0
    ae_sim[:, cl_good == False] = 0

    # penalize pairs with different peak channels
    amps = np.max(mean_wf, 2) - np.min(mean_wf, 2)
    for i in tqdm(range(ae_dist.shape[0]), "Calculating similarity metric"):
        for j in range(i, ae_dist.shape[0]):
            if (cl_good[i]) and (cl_good[j]):
                p1 = peak_chans[i]
                p2 = peak_chans[j]

                # penalize by geometric mean of cross-decay
                ae_sim[i, j] *= np.sqrt(
                    amps[i, p2] / amps[i, p1] * amps[j, p1] / amps[j, p2]
                )
                ae_sim[j, i] = ae_sim[i, j]

    return ae_sim, spk_lat_peak, lat_mean, spk_lab


<<<<<<< HEAD
=======
def calc_cross_sim(spikes, offset, mean_wf, wf_norms, pass_ms, n_clust):
    """
    DEPRECATED: Calculates the cross-projection based cluster similiarity.
    """
    wass_d = np.ones_like(offset, dtype="float64")
    num = 0

    for c1 in range(n_clust):
        for c2 in range(c1 + 1, n_clust):
            if pass_ms[c1, c2]:
                num += 1

                # extract spikes
                sp_1 = spikes[c1]
                sp_2 = spikes[c2]

                # compute cross-projections
                proj_1on1, proj_2on1, proj_1on2, proj_2on2 = bd.cross_proj(
                    sp_1,
                    sp_2,
                    mean_wf[c1],
                    mean_wf[c2],
                    wf_norms[c1],
                    wf_norms[c2],
                    jitter=offset[c1, c2],
                )

                # bound outliers
                dist_1on1 = proj_1on1 / proj_1on1
                dist_1on1[np.isnan(dist_1on1)] = 0

                dist_2on2 = proj_2on2 / proj_2on2
                dist_2on2[np.isnan(dist_2on2)] = 0

                dist_1on2 = proj_1on2 / proj_1on1
                dist_1on2[dist_1on2 > 1] = 1
                dist_1on2[dist_1on2 < 0] = 0
                dist_1on2[np.isnan(dist_1on2)] = 0

                dist_2on1 = proj_2on1 / proj_2on2
                dist_2on1[dist_2on1 > 1] = 1
                dist_2on1[dist_2on1 < 0] = 0
                dist_2on1[np.isnan(dist_2on1)] = 0

                # compute wasserstein distances
                wass_d[c1, c2] = wasserstein_distance(dist_1on1, dist_1on2)
                wass_d[c2, c1] = wasserstein_distance(dist_2on2, dist_2on1)

    cross_sim = 1 - wass_d

    return cross_sim


>>>>>>> c8cd56d1
def calc_xcorr_metric(
    times_multi: list[NDArray[np.float_]],
    n_clust: int,
    pass_ms: NDArray[np.bool_],
    params: dict[str, Any],
) -> tuple[NDArray[np.float_], NDArray[np.float_], NDArray[np.float_]]:
    """
    Calculates the cross-correlogram significance metric between each candidate pair of
    clusters.

    Args:
        times_multi (list): Spike times in samples indexed by cluster id.
        n_clust (int): The number of clusters, taken to be the largest cluster id + 1.
        pass_ms (NDArray): True if a cluster pair passes the mean similarity
            threshold, false otherwise.
        params (dict): General SpECtr params.

    Returns:
        xcorr_sig (NDArray): The calculated cross-correlation significance metric
            for each cluster pair.
        xgrams (NDArray): Calculated cross-correlograms for each cluster pair.
        null_xgrams (NDArray): Null distribution (uniforms) cross-correlograms
            for each cluster pair.
    """

    # define cross correlogram job
    xcorr_job: Callable = functools.partial(
        xcorr_func, times_multi=times_multi, params=params
    )

    # run cross correlogram jobs
    pool = mp.Pool(mp.cpu_count())  # type: ignore
    args = []
    for c1 in range(n_clust):
        for c2 in range(c1 + 1, n_clust):
            if pass_ms[c1, c2]:
                args.append((c1, c2))
    res = pool.starmap(xcorr_job, args)

    # convert cross correlogram output to np arrays
    xgrams: NDArray[np.float_] = np.empty_like(pass_ms, dtype="object")
    x_olaps: NDArray[np.int_] = np.zeros_like(pass_ms, dtype="int16")
    null_xgrams: NDArray[np.float_] = np.empty_like(pass_ms, dtype="object")
    shfl_olaps: NDArray[np.int_] = np.zeros_like(pass_ms, dtype="int16")

    for i in range(len(res)):
        c1 = args[i][0]
        c2 = args[i][1]
        xgrams[c1, c2] = res[i][0]
        x_olaps[c1, c2] = res[i][1]

    # compute metric
    xcorr_sig: NDArray[np.float_] = np.zeros_like(pass_ms, dtype="float64")

    for c1 in range(n_clust):
        for c2 in range(c1 + 1, n_clust):
            if pass_ms[c1, c2]:
                xcorr_sig[c1, c2] = bd.xcorr_sig(
                    xgrams[c1, c2],
                    null_xgram=np.ones_like(xgrams[c1, c2]),
                    window_size=params["window_size"],
                    xcorr_bin_width=params["xcorr_bin_width"],
                    max_window=params["max_window"],
                    min_xcorr_rate=params["min_xcorr_rate"],
                )
    for c1 in range(n_clust):
        for c2 in range(c1 + 1, n_clust):
            xcorr_sig[c2, c1] = xcorr_sig[c1, c2]

    return xcorr_sig, xgrams, null_xgrams


def calc_ref_p(
    times_multi: list[NDArray[np.float_]],
    n_clust: int,
    pass_ms: NDArray[np.bool_],
    xcorr_sig: NDArray[np.float_],
    params: dict[str, Any],
) -> tuple[NDArray[np.float_], NDArray[np.float_]]:
    """
    Calculates the cross-correlogram significance metric between each candidate pair of
    clusters.

    Args:
        times_multi (list): Spike times in samples indexed by cluster id..
        n_clust (int): The number of clusters, taken to be the largest cluster id + 1.
        pass_ms (NDArray): True if a cluster pair passes the mean similarity
            threshold, false otherwise.
        xcorr_sig (NDArray): The calculated cross-correlation significance metric
            for each cluster pair.
        params (dict): General SpECtr params.

    Returns:
        ref_pen (NDArray): The calculated refractory period penalty for each pair of
            clusters.
        ref_per (NDArray): The inferred refractory period that was used to calculate
            the refractory period penalty.
    """
    # define refractory penalty job
    ref_p_job: Callable = functools.partial(
        ref_p_func, times_multi=times_multi, params=params
    )

    # run refractory penalty job
    pool = mp.Pool(mp.cpu_count())  # type: ignore
    args = []
    for c1 in range(n_clust):
        for c2 in range(c1 + 1, n_clust):
            if (pass_ms[c1, c2]) and xcorr_sig[c1, c2] > 0:
                args.append((c1, c2))

    res = pool.starmap(ref_p_job, args)

    # convert output to numpy arrays
    ref_pen = np.zeros_like(pass_ms, dtype="float64")
    ref_per = np.zeros_like(pass_ms, dtype="float64")

    for i in range(len(res)):
        c1 = args[i][0]
        c2 = args[i][1]

        ref_pen[c1, c2] = res[i][0]
        ref_pen[c2, c1] = res[i][0]

        ref_per[c1, c2] = res[i][1]
        ref_per[c2, c1] = res[i][1]

    return ref_pen, ref_per


def merge_clusters(
    clusters: NDArray[np.int_],
<<<<<<< HEAD
=======
    counts: NDArray[np.int_],
>>>>>>> c8cd56d1
    mean_wf: NDArray[np.float_],
    final_metric: NDArray[np.float_],
    params: dict[str, Any],
) -> tuple[dict[int, int], dict[int, list[int]]]:
    """
    Computes (multi-way) merges between candidate cluster pairs.

    Args:
        clusters (NDArray): Spike cluster assignments.
<<<<<<< HEAD
=======
        counts (NDArray): Number of spikes per cluster, indexed by cluster id.
>>>>>>> c8cd56d1
        mean_wf (NDArray): Cluster mean waveforms with shape (# of clusters,
            # channels, # timepoints).
        final_metric (NDArray): Final metric values for each cluster pair.
        params (dict): General SpECtr params.

    Returns:
        old2new (dict): Map from pre-merge cluster ID to post-merge cluster ID.
            Cluster IDs that were unchanged do not appear.
        new2old (dict): Map from post-merge cluster ID to pre-merge cluster IDs.
            Intermediate/unused/unchanged cluster IDs do not appear.

    """
    # find channel with peak amplitude for each cluster
    peak_chans = np.argmax(np.max(mean_wf, 2) - np.min(mean_wf, 2), 1)

    # make rank-order list of merging
    ro_list = np.array(
        np.unravel_index(np.argsort(final_metric.flatten()), shape=final_metric.shape)
    ).T[::-1][::2]

    # threshold list and remove pairs that are too far apart
    pairs = deque()
    ind = 0

    while final_metric[ro_list[ind, 0], ro_list[ind, 1]] > params["final_thresh"]:
        c1_chan = peak_chans[ro_list[ind, 0]]
        c2_chan = peak_chans[ro_list[ind, 1]]
        if np.abs(c1_chan - c2_chan) < params["max_dist"]:
            pairs.append((ro_list[ind, 0], ro_list[ind, 1]))
        ind += 1

    # init dicts and lists
    new2old = {}
    old2new = {}
    new_ind = int(clusters.max() + 1)

    # merge logic
    for pair in pairs:
        c1 = int(pair[0])
        c2 = int(pair[1])

        # both clusters are original
        if c1 not in old2new and c2 not in old2new:
            old2new[c1] = int(new_ind)
            old2new[c2] = int(new_ind)
            new2old[new_ind] = [c1, c2]
            new_ind += 1

        # one or more clusters has been merged already
        else:
            # get un-nested cluster list
            cl1 = new2old[old2new[c1]] if c1 in old2new else [c1]
            cl2 = new2old[old2new[c2]] if c2 in old2new else [c2]
            if cl1 == cl2:
                continue
            cl_list = cl1 + cl2

            # iterate through cluster pairs
            merge = True
            for i in range(len(cl_list)):
                for j in range(i + 1, len(cl_list)):
                    i1 = cl_list[i]
                    i2 = cl_list[j]

                    if final_metric[i1, i2] < params["final_thresh"]:
                        merge = False

            # do merge
            if merge:
                for i in range(len(cl_list)):
                    old2new[cl_list[i]] = new_ind
                new2old[new_ind] = cl_list
                new_ind += 1

    # remove intermediate clusters
    for key in list(set(new2old.keys())):
        if key not in list(set(old2new.values())):
            del new2old[key]

    return old2new, new2old


# Multithreading function definitions
def xcorr_func(
    c1: int,
    c2: int,
    times_multi: list[NDArray[np.float_]],
    params: dict[str, Any],
):
    """
    Multithreading function definition for calculating a cross-correlogram for a
    candidate cluster pair.

    Args:
        c1 (int): The ID of the first cluster.
        c2 (int): The ID of the second cluster.
        times_multi (list): Spike times in samples indexed by cluster id.
        params (dict): General SpECtr parameters.

    Returns:
        ccg (NDArray): The computed cross-correlogram.

    """
    import burst_detector as bd

    # extract spike times
    c1_times = times_multi[c1] / params["fs"]
    c2_times = times_multi[c2] / params["fs"]

    # compute xgrams
    return bd.x_correlogram(
        c1_times,
        c2_times,
        window_size=params["max_window"],
        bin_width=params["xcorr_bin_width"],
        overlap_tol=params["overlap_tol"],
    )


def ref_p_func(
    c1: int,
    c2: int,
    times_multi: list[NDArray[np.float_]],
    params: dict[str, Any],
):
    """
    Multithreading function definition for calculating the refractory period penalty for
    a candidate cluster pair.

    Args:
        c1 (int): The ID of the first cluster.
        c2 (int): The ID of the second cluster.
        times_multi (list): Spike times in samples indexed by cluster id.
        params (dict): General SpECtr parameters.

    Returns:
        ref_pen (float): The computed refractory period penalty.
        ref_per (float): The inferred refractory period.

    """

    import numpy as np
    from scipy.stats import poisson

    import burst_detector as bd

    # Extract spike times.
    c1_times = times_multi[c1] / params["fs"]
    c2_times = times_multi[c2] / params["fs"]

    # Calculate cross-correlogram.
    ccg = bd.x_correlogram(
        c1_times,
        c2_times,
        bin_width=params["ref_pen_bin_width"] / 1000,
        window_size=2,
        overlap_tol=params["overlap_tol"],
    )[0]

    # Average the halves of the cross-correlogram.
    half_len = int(ccg.shape[0] / 2)
    ccg[half_len:] = (ccg[half_len:] + ccg[:half_len][::-1]) / 2
    ccg = ccg[half_len:]

    # Only test a few refractory period sizes.
    bTestIdx = np.array([1, 2, 3, 4, 5, 6, 8, 10, 12, 14, 16, 18, 20])
    bTest = bTestIdx * params["ref_pen_bin_width"] / 1000
    bTestIdx = bTestIdx[bTest <= 0.01]  # 10 ms is the hardcoded max refractory period
    bTest = bTest[bTest <= 0.01]

    ccg_cumsum = np.cumsum(ccg)
    sum_res = ccg_cumsum[bTestIdx - 1]  # -1 bc first bin is 0-bin_size

    # Calculate max violations per refractory period size.
    num_bins_2s = ccg.shape[0]
    num_bins_1s = int(num_bins_2s / 2)
    bin_rate = np.mean(ccg[num_bins_1s:num_bins_2s])  # taking 1-2s as a baseline
    max_contam = (
        np.array(bTest)
        / params["ref_pen_bin_width"]
        * 1000
        * bin_rate
        * params["max_viol"]
    )
    # Compute confidence of less than thresh contamination at each refractory period.
    confs = np.zeros(sum_res.shape[0])
    for j, cnt in enumerate(sum_res):
        if max_contam[j] > 3:
            confs[j] = 1 - poisson.cdf(cnt, max_contam[j])
        else:
            confs[j] = max(1 - cnt / max_contam[j], 1 - poisson.cdf(cnt, max_contam[j]))

    return 1 - confs.max(), bTest[confs.argmax()]<|MERGE_RESOLUTION|>--- conflicted
+++ resolved
@@ -1,12 +1,6 @@
 import functools
-<<<<<<< HEAD
 import logging
 import multiprocessing as mp
-=======
-import itertools
-import logging
-import math
->>>>>>> c8cd56d1
 from collections import deque
 from typing import Any, Callable
 
@@ -42,24 +36,12 @@
     """
     Calculates inner product similarity using mean waveforms.
 
-<<<<<<< HEAD
     Args:
         clusters (NDArray): Spike cluster assignments.
         counts (NDArray): Number of spikes per cluster.
         n_clust (int): The number of clusters, taken to be the largest cluster id + 1.
         labels (pd.Dataframe): Cluster quality labels.
         mean_wf (NDArray): Cluster mean waveforms with shape (# of clusters,
-=======
-    ### Args:
-        - `data` (np.ndarray): Ephys data with shape (# of timepoints, # of channels).
-            Should be passed in as an np.memmap for large datasets.
-        - `times` (np.ndarray): Spike times (in any unit of time).
-        - `clusters` (np.ndarray): Spike cluster assignments.
-        - `counts` (NDArray): Number of spikes per cluster.
-        - `n_clust` (int): The number of clusters, taken to be the largest cluster id + 1.
-        - `labels` (pd.Dataframe): Cluster quality labels.
-        - `mean_wf` (np.ndarray): Cluster mean waveforms with shape (# of clusters,
->>>>>>> c8cd56d1
             # channels, # timepoints).
         params (dict): General SpECtr params.
 
@@ -162,13 +144,8 @@
     # calculate latent representations of spikes
     loss = 0
     with torch.no_grad():
-<<<<<<< HEAD
-        for spks, lab in tqdm(dl, desc="Calculating latent representations"):
-            spks, lab = spks.to(device), lab.to(device)
-=======
         for idx, data in enumerate(tqdm(dl, desc="Calculating latent representations")):
             spks, lab = data[0].to(device), data[1].to(device)
->>>>>>> c8cd56d1
             if do_shft:
                 spks = spks[:, :, :, 5:-5]
             targ = spks.clone()
@@ -179,13 +156,8 @@
             out = model.encoder(
                 spks if not do_shft else rec
             )  # does this need to be (net.encoder(net(spks)) for time-shift?
-<<<<<<< HEAD
-            start_idx = len(spk_lat) * len(dl) // len(spk_data)
-            end_idx = start_idx + len(spks)
-=======
             start_idx = idx * 128
             end_idx = start_idx + 128
->>>>>>> c8cd56d1
             spk_lat[start_idx:end_idx] = out.cpu().detach().numpy()
             spk_lab[start_idx:end_idx] = lab.cpu().detach().numpy()
 
@@ -241,62 +213,6 @@
     return ae_sim, spk_lat_peak, lat_mean, spk_lab
 
 
-<<<<<<< HEAD
-=======
-def calc_cross_sim(spikes, offset, mean_wf, wf_norms, pass_ms, n_clust):
-    """
-    DEPRECATED: Calculates the cross-projection based cluster similiarity.
-    """
-    wass_d = np.ones_like(offset, dtype="float64")
-    num = 0
-
-    for c1 in range(n_clust):
-        for c2 in range(c1 + 1, n_clust):
-            if pass_ms[c1, c2]:
-                num += 1
-
-                # extract spikes
-                sp_1 = spikes[c1]
-                sp_2 = spikes[c2]
-
-                # compute cross-projections
-                proj_1on1, proj_2on1, proj_1on2, proj_2on2 = bd.cross_proj(
-                    sp_1,
-                    sp_2,
-                    mean_wf[c1],
-                    mean_wf[c2],
-                    wf_norms[c1],
-                    wf_norms[c2],
-                    jitter=offset[c1, c2],
-                )
-
-                # bound outliers
-                dist_1on1 = proj_1on1 / proj_1on1
-                dist_1on1[np.isnan(dist_1on1)] = 0
-
-                dist_2on2 = proj_2on2 / proj_2on2
-                dist_2on2[np.isnan(dist_2on2)] = 0
-
-                dist_1on2 = proj_1on2 / proj_1on1
-                dist_1on2[dist_1on2 > 1] = 1
-                dist_1on2[dist_1on2 < 0] = 0
-                dist_1on2[np.isnan(dist_1on2)] = 0
-
-                dist_2on1 = proj_2on1 / proj_2on2
-                dist_2on1[dist_2on1 > 1] = 1
-                dist_2on1[dist_2on1 < 0] = 0
-                dist_2on1[np.isnan(dist_2on1)] = 0
-
-                # compute wasserstein distances
-                wass_d[c1, c2] = wasserstein_distance(dist_1on1, dist_1on2)
-                wass_d[c2, c1] = wasserstein_distance(dist_2on2, dist_2on1)
-
-    cross_sim = 1 - wass_d
-
-    return cross_sim
-
-
->>>>>>> c8cd56d1
 def calc_xcorr_metric(
     times_multi: list[NDArray[np.float_]],
     n_clust: int,
@@ -429,10 +345,6 @@
 
 def merge_clusters(
     clusters: NDArray[np.int_],
-<<<<<<< HEAD
-=======
-    counts: NDArray[np.int_],
->>>>>>> c8cd56d1
     mean_wf: NDArray[np.float_],
     final_metric: NDArray[np.float_],
     params: dict[str, Any],
@@ -442,10 +354,6 @@
 
     Args:
         clusters (NDArray): Spike cluster assignments.
-<<<<<<< HEAD
-=======
-        counts (NDArray): Number of spikes per cluster, indexed by cluster id.
->>>>>>> c8cd56d1
         mean_wf (NDArray): Cluster mean waveforms with shape (# of clusters,
             # channels, # timepoints).
         final_metric (NDArray): Final metric values for each cluster pair.
