import logging
import sys

from burst_detector.algo import run_merge
from burst_detector.autoencoder import (
    CN_AE,
    SpikeDataset,
    generate_train_data,
    train_ae,
)
from burst_detector.bursts import base_algo, find_bursts
<<<<<<< HEAD
from burst_detector.cluster_metrics import (
    calc_wf_norms,
    cross_proj,
    wf_means_similarity,
)
from burst_detector.plot import plot_corr, plot_merges, plot_wfs
=======
from burst_detector.cluster_metrics import calc_wf_norms, wf_means_similarity
from burst_detector.plot import plot_corr, plot_merges, plot_wfs
from burst_detector.schemas import AutoMergeParams, OutputParams
>>>>>>> d2fdb7b0
from burst_detector.stages import (
    calc_ae_sim,
    calc_mean_sim,
    calc_ref_p,
    calc_xcorr_metric,
    merge_clusters,
)
from burst_detector.utils import (
    calc_mean_and_std_wf,
    extract_spikes,
    find_best_channels,
    find_times_multi,
    get_dists,
<<<<<<< HEAD
    parse_args,
=======
>>>>>>> d2fdb7b0
    spikes_per_cluster,
)
from burst_detector.xcorr import (
    auto_correlogram,
    bin_spike_trains,
    x_correlogram,
    xcorr_sig,
)

logger = logging.getLogger("burst-detector")
logger.setLevel(logging.DEBUG)

console = logging.StreamHandler(sys.stdout)
formatter = logging.Formatter("%(message)s")
console.setFormatter(formatter)

logger.addHandler(console)
logger.propagate = False<|MERGE_RESOLUTION|>--- conflicted
+++ resolved
@@ -9,18 +9,9 @@
     train_ae,
 )
 from burst_detector.bursts import base_algo, find_bursts
-<<<<<<< HEAD
-from burst_detector.cluster_metrics import (
-    calc_wf_norms,
-    cross_proj,
-    wf_means_similarity,
-)
-from burst_detector.plot import plot_corr, plot_merges, plot_wfs
-=======
 from burst_detector.cluster_metrics import calc_wf_norms, wf_means_similarity
 from burst_detector.plot import plot_corr, plot_merges, plot_wfs
 from burst_detector.schemas import AutoMergeParams, OutputParams
->>>>>>> d2fdb7b0
 from burst_detector.stages import (
     calc_ae_sim,
     calc_mean_sim,
@@ -34,10 +25,7 @@
     find_best_channels,
     find_times_multi,
     get_dists,
-<<<<<<< HEAD
     parse_args,
-=======
->>>>>>> d2fdb7b0
     spikes_per_cluster,
 )
 from burst_detector.xcorr import (
