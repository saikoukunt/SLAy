"""
Functions and helpers to calculate normalized inner products between waveforms. 

These functions are not used in the merge finder unless the option to use mean
similarity is selected (autoencoder-based similarity is the default).
"""

import numpy as np
from numpy.typing import NDArray


def calc_wf_norms(wfs: NDArray[np.float_]) -> NDArray[np.float_]:
    """
    Calculates the Frobenius norm of each waveform in an array of waveforms.

    Args:
        wfs (NDArray): Array containing waveforms. The first dimension of the
            array must index the  waveforms [i.e. shape = (# of waveforms, # channels,
            # timepoints) OR (# of waveforms, # timepoints, # channels)]

    Returns:
        wf_norm (NDArray): Array of waveform norms.
    """
    wf_norms = np.zeros(wfs.shape[0])

    for i in range(wfs.shape[0]):
        wf_norms[i] = np.linalg.norm(wfs[i])

    return wf_norms


def wf_means_similarity(
    mean_wf: NDArray[np.float_],
    cl_good: NDArray[np.bool_],
    use_jitter: bool = False,
    max_jitter: int = 4,
) -> tuple[NDArray[np.float_], NDArray[np.float_], NDArray[np.int_]]:
    """
    Calculates the normalized pairwise similarity (inner product) between pairs of
    waveforms in an array of waveforms.

    Args:
        mean_wf (NDArray): Array containing unnormalized waveforms. The first dim
            of the array must index the waveforms [i.e. shape = (# of waveforms,
            # channels, # timepoints) OR (# of waveforms, # timepoints, # channels)].
        cl_good (NDArray): Array containing cluster quality labels. Bad clusters
            will be skipped during similarity calculations.
        jitter (bool): True if similarity calculations should check for time shifts
            between waveforms. Defaults to False. Note that runtime scales linearly
            with jitter_amt if enabled.
        jitter_amt (int): The maximum amount of shift to search in both directions.
            Defaults to 4. Note that runtime scales linearly with jitter_amt if enabled.

    Returns:
        mean_sim (NDArray): The (maximum) pairwise similarity for each pair of
            (normalized) waveforms.
        wf_norms (NDArray): Calculated waveform norms.
        shifts (NDArray): If jitter is enabled, the shift that produces the
            max inner product for each pair of waveforms.
    """
    n_clust: int = mean_wf.shape[0]
    mean_sim: NDArray[np.float_] = np.zeros((n_clust, n_clust))
    shifts: NDArray[np.int_] = np.zeros((n_clust, n_clust), dtype="int16")
    wf_norms: NDArray[np.float_] = calc_wf_norms(mean_wf)

    for i in range(n_clust):
        for j in range(n_clust):
            if cl_good[i] and cl_good[j]:
                if i != j:
                    norm: NDArray[np.float_] = max(wf_norms[i], wf_norms[j])
                    if norm == 0:
                        continue

                    if use_jitter:
                        sim: float
                        off: int
                        sim, off = find_jitter(mean_wf[i], mean_wf[j], max_jitter)
                        mean_sim[i, j] = sim / (norm**2)
                        shifts[i, j] = off
                    else:
                        mean_sim[i, j] = np.dot(
                            mean_wf[i].flatten(), mean_wf[j].flatten()
                        ) / (norm**2)

    return mean_sim, wf_norms, shifts


def find_jitter(
    m1: NDArray[np.float_], m2: NDArray[np.float_], max_jitter: int
) -> tuple[float, int]:
    """
    Finds the time shift that maximizes the inner product between two waveforms.

    To avoid spurious shifts, a nonzero shift must increase the inner product by < 0.1
    to be counted.

    Args:
        m1 (NDArray): Input waveform with shape (# channels, # timepoints)
        m2 (NDArray): Input waveforms with shape (# channels, # timepoints)
        max_jitter (int): The maximum shift to consider (in samples).

    Returns:
        mean_sim (float): The maximum inner product.
        jitter (int): The amount of shift that produced the maximum inner product.
            Specifies the amount that m2 shifted (negative value signifies
            m2 had to be shifted left).
    """
    jitter = 0
    mean_sim: float = np.dot(m1.flatten(), m2.flatten())
    t_length: int = m1.shape[1]

    for i in range(-1 * max_jitter, max_jitter + 1):
        if i < 0:
            c1_shift: NDArray[np.float_] = m1[:, : t_length + i]
            c2_shift: NDArray[np.float_] = m2[:, i * -1 :]
        else:
            c1_shift = m1[:, i:]
            c2_shift: NDArray[np.float_] = m2[:, : t_length - i]

        off_sim: float = np.dot(c1_shift.flatten(), c2_shift.flatten())
        if off_sim > mean_sim:
            mean_sim = off_sim
            jitter: int = i
        if (mean_sim - np.dot(m1.flatten(), m2.flatten())) < 0.1:
            mean_sim = np.dot(m1.flatten(), m2.flatten())
            jitter = 0
<<<<<<< HEAD
    return mean_sim, jitter


def cross_proj(
    c1_spikes: NDArray[np.float_],
    c2_spikes: NDArray[np.float_],
    c1_mean: NDArray[np.float_],
    c2_mean: NDArray[np.float_],
    c1_norm: float,
    c2_norm: float,
    jitter: int = 0,
) -> tuple[
    NDArray[np.float_], NDArray[np.float_], NDArray[np.float_], NDArray[np.float_]
]:
    """
    Returns the cross-projections (inner products) of spikes onto normalized mean
    waveforms for a single pair of clusters.

    Args:
        c1_spikes (NDArray): Array of spike waveforms with shape (# spikes, # channels, # timepoints).
        c2_spikes (NDArray): Array of spike waveforms with shape (# spikes, # channels, # timepoints).
        c1_mean (NDArray): Cluster mean waveforms with shape (# channels, # timepoints)
        c2_mean (NDArray): Cluster mean waveforms with shape (# channels, # timepoints)
        c1_norm (float): Frobenius norms for the cluster mean waveforms.
        c2_norm (float): Frobenius norms for the cluster mean waveforms.
        jitter (float): Relative time shift between clusters, relative to c2.

    Returns:
        (proj_1on1, proj_2on1, proj_1on2, proj_2on2) (NDArray, NDArray, NDArray, NDArray): Projections
             of spikes onto their own and opposite cluster means.
    """
    t_length: int = c1_spikes.shape[2]

    if jitter < 0:
        c1_spikes = c1_spikes[:, :, : t_length + jitter]
        c1_mean = c1_mean[:, : t_length + jitter]
        c2_spikes = c2_spikes[:, :, jitter * -1 :]
        c2_mean = c2_mean[:, jitter * -1 :]
    else:
        c1_spikes = c1_spikes[:, :, jitter:]
        c1_mean = c1_mean[:, jitter:]
        c2_spikes = c2_spikes[:, :, : t_length - jitter]
        c2_mean = c2_mean[:, : t_length - jitter]

    proj_1on1: NDArray[np.float_] = np.zeros((c1_spikes.shape[0]))
    proj_2on1: NDArray[np.float_] = np.zeros((c2_spikes.shape[0]))
    proj_1on2: NDArray[np.float_] = np.zeros((c1_spikes.shape[0]))
    proj_2on2: NDArray[np.float_] = np.zeros((c2_spikes.shape[0]))

    norm: float = max(c1_norm, c2_norm)
    for i in range(c1_spikes.shape[0]):
        proj_1on1[i] = np.dot(c1_spikes[i].flatten(), c1_mean.flatten()) / (c1_norm**2)
        proj_1on2[i] = np.dot(c1_spikes[i].flatten(), c2_mean.flatten()) / (norm**2)
    for i in range(c2_spikes.shape[0]):
        proj_2on1[i] = np.dot(c2_spikes[i].flatten(), c1_mean.flatten()) / (norm**2)
        proj_2on2[i] = np.dot(c2_spikes[i].flatten(), c2_mean.flatten()) / (c2_norm**2)
    return proj_1on1, proj_2on1, proj_1on2, proj_2on2
=======
    return mean_sim, jitter
>>>>>>> d2fdb7b0
<|MERGE_RESOLUTION|>--- conflicted
+++ resolved
@@ -32,8 +32,8 @@
 def wf_means_similarity(
     mean_wf: NDArray[np.float_],
     cl_good: NDArray[np.bool_],
-    use_jitter: bool = False,
-    max_jitter: int = 4,
+    use_jitter,
+    max_jitter,
 ) -> tuple[NDArray[np.float_], NDArray[np.float_], NDArray[np.int_]]:
     """
     Calculates the normalized pairwise similarity (inner product) between pairs of
@@ -49,7 +49,7 @@
             between waveforms. Defaults to False. Note that runtime scales linearly
             with jitter_amt if enabled.
         jitter_amt (int): The maximum amount of shift to search in both directions.
-            Defaults to 4. Note that runtime scales linearly with jitter_amt if enabled.
+            Note that runtime scales linearly with jitter_amt if enabled.
 
     Returns:
         mean_sim (NDArray): The (maximum) pairwise similarity for each pair of
@@ -124,64 +124,4 @@
         if (mean_sim - np.dot(m1.flatten(), m2.flatten())) < 0.1:
             mean_sim = np.dot(m1.flatten(), m2.flatten())
             jitter = 0
-<<<<<<< HEAD
-    return mean_sim, jitter
-
-
-def cross_proj(
-    c1_spikes: NDArray[np.float_],
-    c2_spikes: NDArray[np.float_],
-    c1_mean: NDArray[np.float_],
-    c2_mean: NDArray[np.float_],
-    c1_norm: float,
-    c2_norm: float,
-    jitter: int = 0,
-) -> tuple[
-    NDArray[np.float_], NDArray[np.float_], NDArray[np.float_], NDArray[np.float_]
-]:
-    """
-    Returns the cross-projections (inner products) of spikes onto normalized mean
-    waveforms for a single pair of clusters.
-
-    Args:
-        c1_spikes (NDArray): Array of spike waveforms with shape (# spikes, # channels, # timepoints).
-        c2_spikes (NDArray): Array of spike waveforms with shape (# spikes, # channels, # timepoints).
-        c1_mean (NDArray): Cluster mean waveforms with shape (# channels, # timepoints)
-        c2_mean (NDArray): Cluster mean waveforms with shape (# channels, # timepoints)
-        c1_norm (float): Frobenius norms for the cluster mean waveforms.
-        c2_norm (float): Frobenius norms for the cluster mean waveforms.
-        jitter (float): Relative time shift between clusters, relative to c2.
-
-    Returns:
-        (proj_1on1, proj_2on1, proj_1on2, proj_2on2) (NDArray, NDArray, NDArray, NDArray): Projections
-             of spikes onto their own and opposite cluster means.
-    """
-    t_length: int = c1_spikes.shape[2]
-
-    if jitter < 0:
-        c1_spikes = c1_spikes[:, :, : t_length + jitter]
-        c1_mean = c1_mean[:, : t_length + jitter]
-        c2_spikes = c2_spikes[:, :, jitter * -1 :]
-        c2_mean = c2_mean[:, jitter * -1 :]
-    else:
-        c1_spikes = c1_spikes[:, :, jitter:]
-        c1_mean = c1_mean[:, jitter:]
-        c2_spikes = c2_spikes[:, :, : t_length - jitter]
-        c2_mean = c2_mean[:, : t_length - jitter]
-
-    proj_1on1: NDArray[np.float_] = np.zeros((c1_spikes.shape[0]))
-    proj_2on1: NDArray[np.float_] = np.zeros((c2_spikes.shape[0]))
-    proj_1on2: NDArray[np.float_] = np.zeros((c1_spikes.shape[0]))
-    proj_2on2: NDArray[np.float_] = np.zeros((c2_spikes.shape[0]))
-
-    norm: float = max(c1_norm, c2_norm)
-    for i in range(c1_spikes.shape[0]):
-        proj_1on1[i] = np.dot(c1_spikes[i].flatten(), c1_mean.flatten()) / (c1_norm**2)
-        proj_1on2[i] = np.dot(c1_spikes[i].flatten(), c2_mean.flatten()) / (norm**2)
-    for i in range(c2_spikes.shape[0]):
-        proj_2on1[i] = np.dot(c2_spikes[i].flatten(), c1_mean.flatten()) / (norm**2)
-        proj_2on2[i] = np.dot(c2_spikes[i].flatten(), c2_mean.flatten()) / (c2_norm**2)
-    return proj_1on1, proj_2on1, proj_1on2, proj_2on2
-=======
-    return mean_sim, jitter
->>>>>>> d2fdb7b0
+    return mean_sim, jitter