import logging
import os
from typing import Any, Callable

import numpy as np
import torch
import torch.nn as nn
import torch.nn.functional as F
from numpy.typing import NDArray
from sklearn.model_selection import train_test_split
from torch.utils.data import DataLoader, Dataset, Subset
from tqdm import tqdm

import burst_detector as bd

logger = logging.getLogger("burst-detector")


def generate_train_data(
    data: NDArray[np.int_],
    ci: dict[str, Any],
    channel_pos: NDArray[np.float_],
    ext_params: dict[str, Any],
    params: dict[str, Any],
) -> tuple[torch.Tensor, NDArray[np.int_]]:
    """
    Generates a dataset of spike snippets from an ephys recording that can be used
    to train an convolutional autoencoder that learns waveform shape features.

    The first channel in the snippet is the channel with peak amplitude, and the
    remaining channels are ordered by distance from the peak channel. This removes
    info about the absolute position of the spikes, so the autoencoder can focus only
    on its shape. To reduce training time, we cap the number of snippets that
    are generated per cluster.

    Args:
        data (NDArray): ephys data with shape (# of timepoints, # of channels).
            Should be passed in as an np.memmap for large datasets.
        ci (dict): Cluster information --
            times_multi (list): Spike times indexed by cluster id.
            clusters (NDArray): Spike cluster assignments.
            counts (dict): Spike counts per cluster.
            labels (pd.DataFrame): Cluster quality labels.
            mean_wf (NDArray): Cluster mean waveforms with shape
                (# of clusters, # channels, # timepoints).
        channel_pos (NDArray): XY coordinates of each channel on the probe.
        ext_params (dict): Snippet extraction parameters --
            pre_samples (int): Number of samples to include before spike time.
            post_samples (int): Number of samples to after before spike time.
            num_chan (int): Number of channels to include in spike waveform.
            for_shft (bool): True if dataset will be used to train a shift-invariant autoencoder.
       params (dict): General SpECtr params
    Returns:
        spikes (torch.Tensor): Extracted spike snippets with shape
            (# snippets, 1, # channels, # timepoints). This Tensor lives on the GPU
            if available.
        cl_ids (NDArray): Cluster labels of spike snippets with shape (# snippets)
    """
    # Load existing spike snippets
    spikes_path = os.path.join(params["KS_folder"], "automerge", "spikes.pt")
    if os.path.exists(spikes_path):
        logger.info("Loading existing spike snippets...")
        torch_data = torch.load(spikes_path)
        return torch_data["spikes"], torch_data["cl_ids"]

    device = torch.device("cuda" if torch.cuda.is_available() else "cpu")

    # Pre-compute the set of closest channels for each channel.
    good_ids = np.unique(ci["good_ids"])
    chans = {}
    for id in good_ids:
        chs, peak = bd.find_best_channels(
            ci["mean_wf"][id], channel_pos, ext_params["num_chan"]
        )
        dists = bd.get_dists(channel_pos, peak, chs)
        chans[id] = chs[np.argsort(dists)].tolist()

    if ext_params["for_shft"]:
        ext_params["pre_samples"] += 5
        ext_params["post_samples"] += 5

    # Pre-allocate memory for the snippets for good cluster
<<<<<<< HEAD
    n_snip = np.sum(ci["counts"][good_ids])
=======
    n_snip = np.sum(np.minimum(ci["counts"][good_ids], params["max_spikes"]))
>>>>>>> c8cd56d1

    spikes = torch.zeros(
        (
            n_snip,
            1,
            ext_params["num_chan"],
            ext_params["pre_samples"] + ext_params["post_samples"],
        ),
        device=device,
    )
    cl_ids = np.zeros(n_snip, dtype="int16")

    snip_idx = 0
    for id in tqdm(good_ids, desc="Generating snippets"):
        cl_times = ci["times_multi"][id].astype("int64")

<<<<<<< HEAD
=======
        if cl_times.shape[0] > params["max_spikes"]:
            np.random.shuffle(cl_times)
            cl_times = cl_times[: params["max_spikes"]]

>>>>>>> c8cd56d1
        start_times = cl_times - ext_params["pre_samples"]
        end_times = cl_times + ext_params["post_samples"]
        for j, (start, end) in enumerate(zip(start_times, end_times)):
            cl_ids[snip_idx + j] = id
            spike = np.nan_to_num(data[start:end, chans[id]].T)
            spikes[snip_idx + j] = torch.Tensor(spike).unsqueeze(dim=0)
        snip_idx += cl_times.shape[0]

    # Save the snippets to disk
    torch.save({"spikes": spikes, "cl_ids": cl_ids}, spikes_path)
    return spikes, cl_ids


class SpikeDataset(Dataset):
    """
    A Dataset class to hold spike snippets.

    Attributes:
        spikes (torch.Tensor): Spike snippets.
        labels (NDArray): Cluster ids for each snippet.
        transform (function): Transform to apply to snippets.
        target_transform (function): Transform to apply to labels.
    """

    def __init__(
        self,
        spikes: torch.Tensor,
        labels: NDArray[np.int_],
        transform: Callable | None = None,
        target_transform: Callable | None = None,
    ) -> None:
        self.spikes: torch.Tensor = spikes
        self.labels: NDArray[np.int_] = labels
        self.transform: Callable | None = transform
        self.target_transform: Callable | None = target_transform

    def __len__(self) -> int:
        return self.spikes.shape[0]

    def __getitem__(self, idx: int) -> tuple[torch.Tensor, int]:
        spk: torch.Tensor = self.spikes[idx]
        label: int = self.labels[idx]
        if self.transform:
            spk = self.transform(spk)
        if self.target_transform:
            label = self.target_transform(label)
        return spk, label


class CN_AE(nn.Module):
    """
    A convolutional autoencoder for spike snippet feature extraction.

    This model consists of three convolutional layers with pooling operations in the encoder,
    followed by a fully connected layer as the bottleneck, and then three convolutional transpose
    layers with upsampling operations in the decoder. Each layer is followed by a ReLU activation
    except the output layer.

    Attributes:
        num_chan (int): number of channels in snippets
        num_samp (int): number of timepoints per channel in snippets
        n_filt (int): number of convolutional filters in the bottleneck
        half_filt (int): number of filters for the second convolutional layer in the encoder
        qrt_filt (int): number of filters for the first convolutional layer in the encoder
        featureDim: number of features in the input to the fully connected bottleneck
    """

    def __init__(
        self,
        imgChannels: int = 1,
        n_filt: int = 256,
        zDim: int = 15,
        num_chan: int = 8,
        num_samp: int = 40,
    ) -> None:
        super(CN_AE, self).__init__()
        self.num_chan = num_chan
        self.num_samp = num_samp
        self.n_filt = n_filt
        self.half_filt = n_filt // 2
        self.qrt_filt = n_filt // 4
        self.featureDim = (n_filt * num_chan // 8) * (num_samp // 8)

        # Encoder layers
        self.encConv1 = nn.Conv2d(
            imgChannels, self.qrt_filt, kernel_size=3, padding="same"
        )
        self.encBN1 = nn.BatchNorm2d(self.qrt_filt)
        self.encPool1 = nn.MaxPool2d(kernel_size=2)

        self.encConv2 = nn.Conv2d(
            self.qrt_filt, self.half_filt, kernel_size=3, padding="same"
        )
        self.encBN2 = nn.BatchNorm2d(self.half_filt)
        self.encPool2 = nn.MaxPool2d(kernel_size=2)

        self.encConv3 = nn.Conv2d(self.half_filt, n_filt, kernel_size=3, padding="same")
        self.encBN3 = nn.BatchNorm2d(n_filt)
        self.encPool3 = nn.MaxPool2d(kernel_size=2)

        self.encFC1 = nn.Linear(self.featureDim, zDim)
        self.decFC1 = nn.Linear(zDim, self.featureDim)
        self.decBN1 = nn.BatchNorm2d(n_filt)

        self.decUpSamp1 = nn.Upsample(size=(num_chan // 4, num_samp // 4))
        self.decConv1 = nn.ConvTranspose2d(
            n_filt, self.half_filt, kernel_size=3, padding=1
        )
        self.decBN2 = nn.BatchNorm2d(self.half_filt)

        self.decUpSamp2 = nn.Upsample(size=(num_chan // 2, num_samp // 2))
        self.decConv2 = nn.ConvTranspose2d(
            self.half_filt, self.qrt_filt, kernel_size=3, padding=1
        )
        self.decBN3 = nn.BatchNorm2d(self.qrt_filt)

        self.decUpSamp3 = nn.Upsample(size=(num_chan, num_samp))
        self.decConv3 = nn.ConvTranspose2d(
            self.qrt_filt, imgChannels, kernel_size=3, padding=1
        )

    def encoder(self, x: torch.Tensor) -> torch.Tensor:
        x = F.relu(self.encBN1(self.encConv1(x)))
        x = self.encPool1(x)

        x = F.relu(self.encBN2(self.encConv2(x)))
        x = self.encPool2(x)

        x = F.relu(self.encBN3(self.encConv3(x)))
        x = self.encPool3(x)

        x = x.view(-1, self.featureDim)
        x = self.encFC1(x)

        return x

    def decoder(self, z: torch.Tensor) -> torch.Tensor:
        x: torch.Tensor = self.decFC1(z)
        x = x.view(-1, self.n_filt, int(self.num_chan / 8), int(self.num_samp / 8))
        x = F.relu(self.decBN1(x))

        x = self.decUpSamp1(x)
        x = F.relu(self.decBN2(self.decConv1(x)))

        x = self.decUpSamp2(x)
        x = F.relu(self.decBN3(self.decConv2(x)))

        x = self.decUpSamp3(x)
        x = self.decConv3(x)

        return x

    def forward(self, x: torch.Tensor) -> torch.Tensor:
        z: torch.Tensor = self.encoder(x)
        out: torch.Tensor = self.decoder(z)

        return out


def _apply_time_shift(
    spks: torch.Tensor, pre_samples: int, post_samples: int
) -> tuple[torch.Tensor, torch.Tensor]:
    """
    Applies random time shifts to a subset of spike snippets for data augmentation.

<<<<<<< HEAD
    Args:
        spks (torch.Tensor): Original spike snippets.
        pre_samples (int): Number of pre-samples before spike time.
        post_samples (int): Number of post-samples after spike time.

    Returns:
        spks (torch.Tensor): Time-shifted spike snippets.
        targ (torch.Tensor): Target snippets (unshifted).
=======
    ### Args:
        - `spks` (torch.Tensor): Original spike snippets.
        - `pre_samples` (int): Number of pre-samples before spike time.
        - `post_samples` (int): Number of post-samples after spike time.

    ### Returns:
        - `spks` (torch.Tensor): Time-shifted spike snippets.
        - `targ` (torch.Tensor): Target snippets (unshifted).
>>>>>>> c8cd56d1
    """
    B = spks.shape[0]
    targ = spks[:, :, :, 5:-5].clone()
    shft_spks = targ.clone()
    shft_ind = np.random.choice(B, int(B * 0.3), replace=False)

    for ind in shft_ind:
        shifts = np.arange(-5, 6)
        shifts = shifts[shifts != 0]
        shift = np.random.choice(shifts, 1)[0]
        shft_spks[ind] = spks[
            ind, :, :, 5 + shift : pre_samples + post_samples + 5 + shift
        ].clone()

    return shft_spks, targ


def train_ae(
    spikes: torch.Tensor,
    cl_ids: NDArray[np.int_],
    n_filt: int = 256,
    num_epochs: int = 25,
    zDim: int = 15,
    lr: float = 1e-3,
    pre_samples: int = 10,
    post_samples: int = 30,
    do_shft: bool = False,
    model: CN_AE | None = None,
) -> tuple[CN_AE, SpikeDataset]:
    """
    Creates and trains an autoencoder on the given spike dataset.

    Args:
        spikes (torch.Tensor): Spike snippets.
        cl_ids (NDArray): Cluster ids of spike snippets.
        n_filt (int): Number of filters in the last convolutional layer before
            the bottleneck. Defaults to 256, values larger than 1024 cause
            CUDA to run out of memory on most GPUs.
        num_epochs (int): number of training epochs. Defaults to 25.
        zDi (int): latent dimensionality of CN_AE. Defaults to 15.
        lr (float): optimizer learning rate. Defaults to 1e-3.
        pre_samples (int): number of samples included before spike time. Defaults
            to 10.
        post_samples (int): number of samples included after spike time.
            Defaults to 30.
        do_shft (bool): True if training samples should be randomly time-shifted to
            explicitly induce time shift invariance. Note that the architecture is
            implicitly invariant to time shifts due to the convolutional layers.
        model (nn.Module, optional): Pre-trained model, if using.
    Returns:
        net (CN_AE): The trained network.
        spk_data (SpikeDataset): Dataset containing snippets used for training.
    """
    device = torch.device("cuda" if torch.cuda.is_available() else "cpu")

    # Initialize the dataset and dataloaders
    spk_data = SpikeDataset(spikes, cl_ids)
    labels = cl_ids

    train_indices, test_indices, _, _ = train_test_split(
        range(len(spk_data)), labels, stratify=labels, test_size=0.2, random_state=42
    )
    train_split = Subset(spk_data, train_indices)
    test_split = Subset(spk_data, test_indices)

    BATCH_SIZE = 128
    train_loader = DataLoader(train_split, batch_size=BATCH_SIZE, shuffle=True)
    test_loader = DataLoader(test_split, batch_size=BATCH_SIZE)

    net = model if model else CN_AE(zDim=zDim, n_filt=n_filt).to(device)
    optimizer = torch.optim.Adam(net.parameters(), lr=lr)
    loss_fn = nn.MSELoss()

    # TRAIN/TEST LOOP
    for epoch in tqdm(range(num_epochs), desc="Epoch"):
        net.train()
        running_loss = 0

        # TRAINING ITERATION
        for spks, _ in tqdm(train_loader, desc="Training", leave=False):
            spks = spks.to(device)

            # If explicitly training time-shift invariance, we randomly shift 30% of the
            # input snippets.
            if do_shft:
                spks, targ = _apply_time_shift(spks, pre_samples, post_samples)
            else:
                targ = spks.clone()

            out: torch.Tensor = net(spks)
            loss: torch.Tensor = loss_fn(out, targ)
            optimizer.zero_grad()
            loss.backward()
            optimizer.step()
            running_loss += loss.item()

        avg_train_loss = running_loss / len(train_loader)

        # TESTING ITERATION
        net.eval()
        running_tloss = 0
        with torch.no_grad():
            for spks, _ in tqdm(test_loader, desc="Testing", leave=False):
                spks = spks.to(device)
                # If explicitly training time-shift invariance, we randomly shift 30% of
                # the input snippets.
                if do_shft:
                    spks, targ = _apply_time_shift(spks, pre_samples, post_samples)
                else:
                    targ = spks.clone()

                out = net(spks)
                tloss: torch.Tensor = loss_fn(out, targ)
                running_tloss += tloss.item()

        avg_test_loss = running_tloss / len(test_loader)
        tqdm.write(
            f"Epoch {epoch + 1}/{num_epochs} | Train Loss: {avg_train_loss:.4f} | Test Loss: {avg_test_loss:.4f}"
        )
    return net, spk_data<|MERGE_RESOLUTION|>--- conflicted
+++ resolved
@@ -80,11 +80,7 @@
         ext_params["post_samples"] += 5
 
     # Pre-allocate memory for the snippets for good cluster
-<<<<<<< HEAD
-    n_snip = np.sum(ci["counts"][good_ids])
-=======
     n_snip = np.sum(np.minimum(ci["counts"][good_ids], params["max_spikes"]))
->>>>>>> c8cd56d1
 
     spikes = torch.zeros(
         (
@@ -101,13 +97,10 @@
     for id in tqdm(good_ids, desc="Generating snippets"):
         cl_times = ci["times_multi"][id].astype("int64")
 
-<<<<<<< HEAD
-=======
         if cl_times.shape[0] > params["max_spikes"]:
             np.random.shuffle(cl_times)
             cl_times = cl_times[: params["max_spikes"]]
 
->>>>>>> c8cd56d1
         start_times = cl_times - ext_params["pre_samples"]
         end_times = cl_times + ext_params["post_samples"]
         for j, (start, end) in enumerate(zip(start_times, end_times)):
@@ -273,7 +266,6 @@
     """
     Applies random time shifts to a subset of spike snippets for data augmentation.
 
-<<<<<<< HEAD
     Args:
         spks (torch.Tensor): Original spike snippets.
         pre_samples (int): Number of pre-samples before spike time.
@@ -282,16 +274,6 @@
     Returns:
         spks (torch.Tensor): Time-shifted spike snippets.
         targ (torch.Tensor): Target snippets (unshifted).
-=======
-    ### Args:
-        - `spks` (torch.Tensor): Original spike snippets.
-        - `pre_samples` (int): Number of pre-samples before spike time.
-        - `post_samples` (int): Number of post-samples after spike time.
-
-    ### Returns:
-        - `spks` (torch.Tensor): Time-shifted spike snippets.
-        - `targ` (torch.Tensor): Target snippets (unshifted).
->>>>>>> c8cd56d1
     """
     B = spks.shape[0]
     targ = spks[:, :, :, 5:-5].clone()
